package client

import (
	"context"
	"fmt"
	"log/slog"
	"net"
	"net/http"
	"path/filepath"
	"time"

	"github.com/els0r/goProbe/pkg/api"
	"github.com/els0r/goProbe/pkg/api/server"
	"github.com/els0r/goProbe/pkg/goDB/info"
	"github.com/els0r/goProbe/pkg/logging"
	"github.com/els0r/goProbe/pkg/version"
	"github.com/fako1024/httpc"
	"go.opentelemetry.io/contrib/instrumentation/net/http/otelhttp"
	"go.opentelemetry.io/otel/trace"
)

// DefaultClient denotes the default client used for all requests
type DefaultClient struct {
	client  *http.Client
	timeout time.Duration

	retry          bool
	retryIntervals httpc.Intervals

	scheme   string
	hostAddr string
	key      string

	name string

	requestLogging bool
}

// Option configures the client
type Option func(*DefaultClient)

// WithRequestLogging enables logging of client requests
func WithRequestLogging(b bool) Option {
	return func(c *DefaultClient) {
		c.requestLogging = b
	}
}

// WithRequestTimeout sets the timeout for every request
func WithRequestTimeout(timeout time.Duration) Option {
	return func(c *DefaultClient) {
		if timeout > 0 {
			c.timeout = timeout
		}
	}
}

// WithAPIKey sets the API key to be presented to the API server
func WithAPIKey(key string) Option {
	return func(c *DefaultClient) {
		if key != "" {
			c.key = key
		}
	}
}

// WithScheme sets the scheme for client requests. http is the default
func WithScheme(scheme string) Option {
	return func(c *DefaultClient) {
		if scheme != "" {
			c.scheme = scheme
		}
	}
}

// WithName sets the name which is included in the User-Agent header
func WithName(name string) Option {
	return func(c *DefaultClient) {
		if name != "" {
			c.name = fmt.Sprintf("%s/%s", name, version.Short())
		}
	}
}

const (
	defaultRequestTimeout = 30 * time.Second
	defaultClientName     = "default-client"

	unixIdent = "unix"
)

// NewDefault creates a new default client that can be used for all calls to goProbe APIs
func NewDefault(addr string, opts ...Option) *DefaultClient {
	c := &DefaultClient{
		client:   http.DefaultClient,
		scheme:   "http://",
		hostAddr: addr,
		timeout:  defaultRequestTimeout,
		name:     defaultClientName,
		retry:    true,
		retryIntervals: httpc.Intervals{
			// retry three times before giving up
			1 * time.Second, 2 * time.Second, 4 * time.Second,
		},
	}
	for _, opt := range opts {
		opt(c)
	}

	t := http.DefaultTransport

	// change transport to dial to the unix socket instead
	unixSocketFile := api.ExtractUnixSocket(addr)
	if unixSocketFile != "" {
		t = &http.Transport{
			DialContext: func(ctx context.Context, _, _ string) (net.Conn, error) {
				var d net.Dialer
				return d.DialContext(ctx, unixIdent, unixSocketFile)
			},
		}
		// also make sure to unset the address and modify the scheme so the calls to NewURL
		// don't append the filename of the unix socket
		c.hostAddr = ""
		c.scheme = c.scheme + unixIdent
	}

	c.client = &http.Client{
		// trace propagation is enabled by default
		Transport: &transport{
			rt: otelhttp.NewTransport(
				t,
			),
			requestLogging: c.requestLogging,
			clientName:     c.name,
		},
	}
	return c
}

// Client returns the client's *http.Client
func (c *DefaultClient) Client() *http.Client {
	return c.client
}

type transport struct {
	rt             http.RoundTripper
	requestLogging bool
	clientName     string
}

// RoundTrip implements the http.RoundTripper interface, adding tracing and
// logging (if enabled) to a client request
func (t *transport) RoundTrip(r *http.Request) (*http.Response, error) {
	start := time.Now()

	r.Header.Set("User-Agent", t.clientName)

	// make request
	resp, err := t.rt.RoundTrip(r)
	duration := time.Since(start)

	if t.requestLogging {
		ctx := r.Context()

		logger := logging.FromContext(ctx).With("req", slog.GroupValue(
			slog.String("method", r.Method),
			slog.String("url", r.URL.String()),
			slog.String("user_agent", r.UserAgent()),
			slog.Duration("duration", duration),
		))
		// log trace ID if it is present
		sc := trace.SpanContextFromContext(ctx)
		if sc.HasTraceID() {
			logger = logger.With(slog.String("traceID", sc.TraceID().String()))
		}

		if err == nil {
			if resp != nil {
				logger = logger.With("resp", slog.GroupValue(
					slog.Int("status_code", resp.StatusCode),
				))
				switch {
				case 200 <= resp.StatusCode && resp.StatusCode < 300:
					logger.Info("completed request")
				case 300 <= resp.StatusCode && resp.StatusCode < 400:
					logger.Info("further action needed to complete request")
				default:
					logger.Error("server error returned")
				}
			} else {
				logger.Error("empty response")
			}
		} else {
			logger.Errorf("failed to send request: %v", err)
		}
	}
	return resp, err
}

// Modify activates retry behavior, timeout handling and authorization via the stored key
<<<<<<< HEAD
func (c *DefaultClient) Modify(_ context.Context, req *httpc.Request) *httpc.Request {
=======
func (c *DefaultClient) Modify(ctx context.Context, req *httpc.Request) *httpc.Request {

	req = req.Headers(httpc.Params{
		server.RuntimeIDHeaderKey: info.RuntimeID(),
	})

>>>>>>> c382b4fc
	// retry any request that isn't 2xx
	if c.retry {
		req = req.RetryBackOff(c.retryIntervals).
			RetryBackOffErrFn(func(resp *http.Response, _ error) bool {
				// if the response is nil, we should try again definitely
				if resp == nil {
					return true
				}
				switch resp.StatusCode {
				case http.StatusBadGateway, http.StatusInternalServerError,
					http.StatusTooManyRequests:
					return true
				}
				return false
			})
	}
	if c.timeout > 0 {
		req = req.Timeout(c.timeout)
	}
	if c.key != "" {
		req = req.AuthToken("digest", c.key)
	}
	return req
}

// NewURL synthesizes a new URL for a given path depending on how the
// client was configured.
//
// Example:
//
//	http://localhost:8145/status
func (c *DefaultClient) NewURL(path string) string {
	return c.scheme + filepath.Join(c.hostAddr, path)
}<|MERGE_RESOLUTION|>--- conflicted
+++ resolved
@@ -198,16 +198,12 @@
 }
 
 // Modify activates retry behavior, timeout handling and authorization via the stored key
-<<<<<<< HEAD
 func (c *DefaultClient) Modify(_ context.Context, req *httpc.Request) *httpc.Request {
-=======
-func (c *DefaultClient) Modify(ctx context.Context, req *httpc.Request) *httpc.Request {
 
 	req = req.Headers(httpc.Params{
 		server.RuntimeIDHeaderKey: info.RuntimeID(),
 	})
 
->>>>>>> c382b4fc
 	// retry any request that isn't 2xx
 	if c.retry {
 		req = req.RetryBackOff(c.retryIntervals).
