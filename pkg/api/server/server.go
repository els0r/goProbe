--- conflicted
+++ resolved
@@ -23,11 +23,7 @@
 	maxMultipartMemory = 32 << 20 // 32 MiB
 )
 
-<<<<<<< HEAD
 // Option denotes a functional option fo a default server instance
-=======
-// Option denotes a functional option for the DefaultServer
->>>>>>> c382b4fc
 type Option func(*DefaultServer)
 
 // DefaultServer is the default API server, allowing middlewares and settings to be
