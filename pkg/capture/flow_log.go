/////////////////////////////////////////////////////////////////////////////////
//
// flow_log.go
//
// Defines FlowLog for storing flows.
//
// Written by Lennart Elsen      lel@open.ch and
//            Lorenz Breidenbach lob@open.ch, December 2015
// Copyright (c) 2015 Open Systems AG, Switzerland
// All Rights Reserved.
//
/////////////////////////////////////////////////////////////////////////////////

package capture

import (
	"fmt"
	"sort"
	"text/tabwriter"

	"github.com/els0r/goProbe/pkg/goDB/protocols"
	"github.com/els0r/goProbe/pkg/types"
	"github.com/els0r/goProbe/pkg/types/hashmap"
	jsoniter "github.com/json-iterator/go"
)

// constants for table printing
const (
	headerStrUpper = "\t\t\t\t\t\t\tbytes\tbytes\tpackets\tpackets\t"
	headerStr      = "\tsip\tsport\t\tdip\tdport\tproto\trcvd\tsent\trcvd\tsent\t"
	fmtStr         = "%s\t%s\t%d\t←―→\t%s\t%d\t%s\t%d\t%d\t%d\t%d\t\n"
)

// FlowLog stores flows. It is NOT threadsafe.
type FlowLog struct {
	flowMap map[string]*GPFlow
}

// NewFlowLog creates a new flow log for storing flows.
func NewFlowLog() *FlowLog {
	return &FlowLog{make(map[string]*GPFlow)}
}

// MarshalJSON implements the jsoniter.Marshaler interface
func (f *FlowLog) MarshalJSON() ([]byte, error) {
	var toMarshal []interface{}
	for _, v := range f.flowMap {
		toMarshal = append(toMarshal, v)
	}
	return jsoniter.Marshal(toMarshal)
}

// Len returns the number of flows in the FlowLog
func (f *FlowLog) Len() int {
	return len(f.flowMap)
}

// Flows provides an iterator for the internal flow map
func (f *FlowLog) Flows() map[string]*GPFlow {
	return f.flowMap
}

// TablePrint pretty prints the flows in a formatted table
func (f *FlowLog) TablePrint(w *tabwriter.Writer) error {
	fmt.Fprintln(w, headerStrUpper)
	fmt.Fprintln(w, headerStr)

	var flows []*GPFlow
	for _, g := range f.Flows() {
		flows = append(flows, g)
	}

	// sort by traffic volume (descending)
	sort.SliceStable(flows, func(i, j int) bool {
		return (flows[i].bytesRcvd + flows[i].bytesSent) >= (flows[j].bytesRcvd + flows[j].bytesSent)
	})

	for _, g := range flows {
		prefix := "["
		var state string
		if g.HasBeenIdle() {
			state += "!"
		}
		if g.pktDirectionSet {
			state += "*"
		}
		if state == "" {
			prefix = ""
		} else {
			prefix += state + "]"
		}

		fmt.Fprintf(w, fmtStr,
			prefix,
			types.RawIPToString(g.epHash[0:16]),
			types.PortToUint16(g.epHash[34:36]),
			types.RawIPToString(g.epHash[16:32]),
			types.PortToUint16(g.epHash[32:34]),
			protocols.GetIPProto(int(g.epHash[36])),
			g.bytesRcvd, g.bytesSent, g.packetsRcvd, g.packetsSent)
	}
	return w.Flush()
}

// Add a packet to the flow log. If the packet belongs to a flow
// already present in the log, the flow will be updated. Otherwise,
// a new flow will be created.
func (f *FlowLog) Add(packet *GPPacket) {
	// update or assign the flow
	if flowToUpdate, existsHash := f.flowMap[string(packet.epHash[:])]; existsHash {
		flowToUpdate.UpdateFlow(packet)
	} else if flowToUpdate, existsReverseHash := f.flowMap[string(packet.epHashReverse[:])]; existsReverseHash {
		flowToUpdate.UpdateFlow(packet)
	} else {
		f.flowMap[string(packet.epHash[:])] = NewGPFlow(packet)
	}
}

// Rotate rotates the flow log. All flows are reset to no packets and traffic.
// Moreover, any flows not worth keeping (according to GPFlow.IsWorthKeeping)
// are discarded.
//
// Returns an AggFlowMap containing all flows since the last call to Rotate.
<<<<<<< HEAD
func (f *FlowLog) Rotate() (agg *hashmap.AggFlowMap) {
	if len(f.flowMap) == 0 {
		f.logger.Debug("There are currently no flow records available")
	}

=======
func (f *FlowLog) Rotate() (agg *hashmap.Map) {
>>>>>>> 532a584d
	f.flowMap, agg = f.transferAndAggregate()
	return
}

func (f *FlowLog) transferAndAggregate() (newFlowMap map[string]*GPFlow, agg *hashmap.AggFlowMap) {
	newFlowMap = make(map[string]*GPFlow)
	agg = hashmap.NewAggFlowMap()

	for k, v := range f.flowMap {

		goDBKey := v.Key()

		// check if the flow actually has any interesting information for us
		if !v.HasBeenIdle() {
			if v.isIPv4 {
				agg.V4Map.SetOrUpdate(goDBKey, v.bytesRcvd, v.bytesSent, v.packetsRcvd, v.packetsSent)
			} else {
				agg.V6Map.SetOrUpdate(goDBKey, v.bytesRcvd, v.bytesSent, v.packetsRcvd, v.packetsSent)
			}

			// check whether the flow should be retained for the next interval
			// or thrown away
			if v.IsWorthKeeping() {
				// reset and insert the flow into the new flow matrix
				v.Reset()
				newFlowMap[k] = v
			}
		}
	}
	return
}<|MERGE_RESOLUTION|>--- conflicted
+++ resolved
@@ -121,15 +121,7 @@
 // are discarded.
 //
 // Returns an AggFlowMap containing all flows since the last call to Rotate.
-<<<<<<< HEAD
 func (f *FlowLog) Rotate() (agg *hashmap.AggFlowMap) {
-	if len(f.flowMap) == 0 {
-		f.logger.Debug("There are currently no flow records available")
-	}
-
-=======
-func (f *FlowLog) Rotate() (agg *hashmap.Map) {
->>>>>>> 532a584d
 	f.flowMap, agg = f.transferAndAggregate()
 	return
 }
