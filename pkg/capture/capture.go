package capture

import (
	"context"
	"errors"
	"fmt"
	"sync"
	"time"

	"github.com/els0r/goProbe/cmd/goProbe/config"
	"github.com/els0r/goProbe/pkg/capture/capturetypes"
	"github.com/els0r/goProbe/pkg/logging"
	"github.com/els0r/goProbe/pkg/types/hashmap"
	"github.com/fako1024/slimcap/capture"
	"github.com/fako1024/slimcap/capture/afpacket/afring"
	"github.com/fako1024/slimcap/link"
)

const (

	// MaxIfaces is the maximum number of interfaces we can monitor
	MaxIfaces = 1024

	// ErrorThreshold is the maximum amount of consecutive errors that can occur on an interface before capturing is halted.
	ErrorThreshold = 10000
)

var (

	// ErrLocalBufferOverflow signifies that the local packet buffer is full
	ErrLocalBufferOverflow = errors.New("local packet buffer overflow")

	defaultSourceInitFn = func(c *Capture) (capture.SourceZeroCopy, error) {
		return afring.NewSource(c.iface,
			afring.CaptureLength(link.CaptureLengthMinimalIPv6Transport),
			afring.BufferSize(c.config.RingBuffer.BlockSize, c.config.RingBuffer.NumBlocks),
			afring.Promiscuous(c.config.Promisc),
		)
	}
)

// sourceInitFn denotes the function used to initialize a capture source,
// providing the ability to override the default behavior, e.g. in mock tests
type sourceInitFn func(*Capture) (capture.SourceZeroCopy, error)

// Captures denotes a named set of Capture instances, wrapping a map and the
// required synchronization of all its actions
type captures struct {
	Map map[string]*Capture
	sync.RWMutex
}

// newCaptures instantiates a new, empty set of Captures
func newCaptures() *captures {
	return &captures{
		Map:     make(map[string]*Capture),
		RWMutex: sync.RWMutex{},
	}
}

// Ifaces return the list of names of all interfaces in the set
func (c *captures) Ifaces(ifaces ...string) []string {
	if len(ifaces) == 0 {
		c.RLock()
		ifaces = make([]string, 0, len(c.Map))
		for iface := range c.Map {
			ifaces = append(ifaces, iface)
		}
		c.RUnlock()
	}

	return ifaces
}

// Get safely returns a Capture by name (and an indicator if it exists)
func (c *captures) Get(iface string) (capture *Capture, exists bool) {
	c.RLock()
	capture, exists = c.Map[iface]
	c.RUnlock()
	return
}

// Set safely adds / overwrites a Capture by name
func (c *captures) Set(iface string, capture *Capture) {
	c.Lock()
	c.Map[iface] = capture
	c.Unlock()
}

// Delete safely removes a Capture from the set by name
func (c *captures) Delete(iface string) {
	c.Lock()
	delete(c.Map, iface)
	c.Unlock()
}

// Capture captures and logs flow data for all traffic on a
// given network interface. For each Capture, a goroutine is
// spawned at creation time. To avoid leaking this goroutine,
// be sure to call Close() when you're done with a Capture.
//
// Each capture is associated with a network interface when created. This interface
// can never be changed.
//
// All public methods of Capture are threadsafe.
type Capture struct {
	iface string

	config config.CaptureConfig

	// stats from the last rotation or reset (needed for Status)
	stats capturetypes.CaptureStats

	// Rotation state synchronization
	capLock *captureLock

	// Logged flows since creation of the capture (note that some
	// flows are retained even after Rotate has been called)
	flowLog *FlowLog

	// Generic handle / source for packet capture
	captureHandle capture.SourceZeroCopy
	sourceInitFn  sourceInitFn

	// Error map for logging errors more properly
	errMap   capturetypes.ErrorMap
	errCount int

	// WaitGroup tracking active processing
	wgProc sync.WaitGroup

	// startedAt tracks when the capture was started
	startedAt time.Time
}

// newCapture creates a new Capture associated with the given iface.
func newCapture(iface string, config config.CaptureConfig) *Capture {
	return &Capture{
		iface:        iface,
		config:       config,
		capLock:      newCaptureLock(),
		flowLog:      NewFlowLog(),
		errMap:       make(map[string]int),
		sourceInitFn: defaultSourceInitFn,
	}
}

// SetSourceInitFn sets a custom function used to initialize a new capture
func (c *Capture) SetSourceInitFn(fn sourceInitFn) *Capture {
	c.sourceInitFn = fn
	return c
}

// Iface returns the name of the interface
func (c *Capture) Iface() string {
	return c.iface
}

func (c *Capture) run() (err error) {

	// Set up the packet source and capturing
	c.captureHandle, err = c.sourceInitFn(c)
	if err != nil {
		return fmt.Errorf("failed to initialize capture: %w", err)
	}

	// make sure to store when the capture started
	c.startedAt = time.Now()

	return
}

func (c *Capture) close() error {
	if err := c.captureHandle.Close(); err != nil {
		return err
	}

	// Wait until processing has concluded
	c.wgProc.Wait()

	// Setting the handle to nil isn't stricly necessary, but it's an additional
	// guard against races (because it allows the race detector to pick up more
	// easily on potential concurrent accesses) and might trigger a crash on any
	// unwanted access
	c.captureHandle = nil
	return nil
}

func (c *Capture) rotate(ctx context.Context) (agg *hashmap.AggFlowMap) {

	logger := logging.FromContext(ctx)

	if c.flowLog.Len() == 0 {
		logger.Debug("there are currently no flow records available")
		return
	}
	agg = c.flowLog.Rotate()

	return
}

// process is the heart of the Capture. It listens for network traffic on the
// network interface and logs the corresponding flows.
//
// process keeps running until Close is called on its capture handle or it encounters
// a serious capture error
func (c *Capture) process() <-chan error {

	captureErrors := make(chan error, 64)

	c.wgProc.Add(1)
	go func() {

		defer func() {
			close(captureErrors)
			c.wgProc.Done()
		}()

		// Main packet capture loop which an interface should be in most of the time
		localBuf := NewLocalBuffer(c.captureHandle)
		for {

			// Since lock confirmation is only done from a single goroutine (this one)
			// tracking if the capture source was unblocked is safe and can act as flag when to
			// read from the lock request channel (which in turn is atomic).
			// Similarly, once this goroutine observes that the channel length is 1 it is guaranteed
			// that there is a request on the channel that can be read on the next line.
			// This logic may be slightly more contrived than a select{} statement but it increases
			// packet throughput by several percent points
			if len(c.capLock.request) > 0 {
				buf := <-c.capLock.request      // Consume the lock request
				c.capLock.confirm <- struct{}{} // Confirm that process() is not processing

				// Claim / assign the shared data from the memory pool for / to this buffer
				localBuf.Assign(buf)

				// Continue fetching packets and add them to the local buffer
				for {
					if len(c.capLock.done) > 0 {
						<-c.capLock.done // Consume the unlock request to continue normal processing
						break
					}

					// Fetch the next packet form the wire
					ipLayer, pktType, pktSize, err := c.captureHandle.NextIPPacketZeroCopy()
					if err != nil {

						// If we receive an unblock event while capturing to buffer, continue
						if errors.Is(err, capture.ErrCaptureUnblocked) { // capture unblocked (during lock)
							continue
						}
						if errors.Is(err, capture.ErrCaptureStopped) { // capture stopped gracefully
							localBuf.Release()
							return
						}

<<<<<<< HEAD
						captureErrors <- fmt.Errorf("capture error while buffering: %w", err)
=======
						localBuf.Release()
						captureErrors <- fmt.Errorf("capture error: %w", err)
>>>>>>> 9f14e68f
						return
					}

					// Try to append to local buffer. In case the buffer is full, stop buffering and
					// wait for the unlock request
					if !localBuf.Add(ipLayer, pktType, pktSize) {
						captureErrors <- ErrLocalBufferOverflow
						<-c.capLock.done // Consume the unlock request to continue normal processing
						break
					}
				}

				// Drain buffer if not empty
				if localBuf.N() > 0 {
					for i := 0; i < localBuf.N(); i++ {
						if err := c.addToFlowLog(localBuf.Get(i)); err != nil {
							localBuf.Release()
							captureErrors <- err
							return
						}
					}
				}
				localBuf.Release()

				// Advance to the next loop iteration in case there is a pending lock
				continue
			}

			// Fetch the next packet or PPOLL event from the source
			if err := c.capturePacket(); err != nil {
				if errors.Is(err, capture.ErrCaptureUnblocked) { // capture unblocked

					// Advance to the next loop iteration (during which the pending lock will be
					// consumed / acted on)
					continue
				}
				if errors.Is(err, capture.ErrCaptureStopped) { // capture stopped gracefully
					return
				}

				captureErrors <- err
				return
			}
		}
	}()

	return captureErrors
}

func (c *Capture) capturePacket() error {

	// Fetch the next packet form the wire
	ipLayer, pktType, pktSize, err := c.captureHandle.NextIPPacketZeroCopy()
	if err != nil {

		// NextPacket should return a ErrCaptureStopped in case the handle is closed or
		// ErrCaptureUnblock in case the PPOLL was unblocked
		return fmt.Errorf("capture error: %w", err)
	}

	return c.addToFlowLog(ipLayer, pktType, pktSize)
}

func (c *Capture) addToFlowLog(ipLayer capture.IPLayer, pktType capture.PacketType, pktSize uint32) error {
	// Parse / add the received data to the map of flows
	err := c.flowLog.Add(ipLayer, pktType, pktSize)
	if err == nil {
		c.stats.Processed++
		c.errCount = 0

		return nil
	}

	c.stats.Processed++
	c.errCount++
	c.errMap[err.Error()]++

	// add error counter to exposed metric
	// TODO: move out to a metric tracked within the c.stats
	captureErrors.Inc()

	// Shut down the interface thread if too many consecutive decoding failures
	// have been encountered
	if c.errCount > ErrorThreshold {
		return fmt.Errorf("the last %d packets could not be decoded: [%s]",
			ErrorThreshold,
			c.errMap.String(),
		)
	}

	return nil
}

func (c *Capture) status() (*capturetypes.CaptureStats, error) {

	stats, err := c.captureHandle.Stats()
	if err != nil {
		return nil, err
	}

	c.stats.ReceivedTotal += stats.PacketsReceived
	c.stats.ProcessedTotal += c.stats.Processed

	// add exposed metrics
	// we do this every 5 minutes only in order not to interfere with the
	// main packet processing loop. If this counter moves slowly (as in gets
	// gets an update only every 5 minutes) it's not an issue to understand
	// processed data volumes across longer time frames
	packetsProcessed.Add(float64(c.stats.Processed))
	packetsDropped.Add(float64(stats.PacketsDropped))

	res := capturetypes.CaptureStats{
		StartedAt:      c.startedAt,
		Received:       stats.PacketsReceived,
		ReceivedTotal:  c.stats.ReceivedTotal,
		Dropped:        stats.PacketsDropped,
		Processed:      c.stats.Processed,
		ProcessedTotal: c.stats.ProcessedTotal,
	}
	c.stats.Processed = 0

	return &res, nil
}

func (c *Capture) fetchStatusInBackground(ctx context.Context) (res chan *capturetypes.CaptureStats) {
	res = make(chan *capturetypes.CaptureStats)

	// Extract capture stats in a separate goroutine to minimize time-to-unblock
	// This should be finished by the time the rotation has taken place (at which
	// time the stats can be pulled from the returned channel)
	go func() {
		stats, err := c.status()
		if err != nil {
			logging.FromContext(ctx).Errorf("failed to get capture stats: %v", err)
		}

		res <- stats
		close(res)
	}()

	return
}

func (c *Capture) lock() {

	// Fetch data from the pool for the local buffer. Tis will wait until it is actually
	// available, allowing us to use a single buffer for all interfaces
	buf := memPool.Get(0)

	// Notify the capture that a locked interaction is about to begin, then
	// unblock the capture potentially being in a blocking PPOLL syscall
	// Channel has a depth of one and hence this push is non-blocking. Since
	// we wait for confirmation there is no possibility of repeated attempts
	// or race conditions
	c.capLock.request <- buf
	if err := c.captureHandle.Unblock(); err != nil {
		panic(fmt.Sprintf("unexpectedly failed to unblock capture handle, deadlock inevitable: %s", err))
	}

	// Wait for confirmation of reception from the processing routine
	<-c.capLock.confirm
}

func (c *Capture) unlock() {

	// Signal that the rotation is complete, releasing the processing routine
	// Since the done channel has a depth of one an Unblock() event needs to be
	// sent to ensure that a capture currently waiting for packets in the buffering
	// state continues to the next iteration in order to observe the unlock request
	c.capLock.done <- struct{}{}
	if err := c.captureHandle.Unblock(); err != nil {
		panic(fmt.Sprintf("unexpectedly failed to unblock capture handle, deadlock inevitable: %s", err))
	}
}

type captureLock struct {
	request chan []byte
	confirm chan struct{}
	done    chan struct{}
}

func newCaptureLock() *captureLock {
	return &captureLock{
		request: make(chan []byte, 1),
		confirm: make(chan struct{}),
		done:    make(chan struct{}, 1),
	}
}<|MERGE_RESOLUTION|>--- conflicted
+++ resolved
@@ -254,12 +254,8 @@
 							return
 						}
 
-<<<<<<< HEAD
+						localBuf.Release()
 						captureErrors <- fmt.Errorf("capture error while buffering: %w", err)
-=======
-						localBuf.Release()
-						captureErrors <- fmt.Errorf("capture error: %w", err)
->>>>>>> 9f14e68f
 						return
 					}
 
