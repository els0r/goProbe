--- conflicted
+++ resolved
@@ -2,14 +2,9 @@
 
 require (
 	github.com/els0r/status v1.0.0
-<<<<<<< HEAD
+	github.com/fako1024/httpc v1.0.14
 	github.com/fako1024/slimcap v0.0.0-20230418071241-4120e7fd799c
-	github.com/go-chi/chi/v5 v5.0.7
-=======
-	github.com/fako1024/httpc v1.0.14
-	github.com/fako1024/slimcap v0.0.0-20230321123248-08a876d268b3
 	github.com/gin-gonic/gin v1.9.0
->>>>>>> 9789fecd
 	github.com/json-iterator/go v1.1.12
 	github.com/spf13/cobra v1.7.0
 	github.com/spf13/viper v1.15.0
@@ -18,12 +13,8 @@
 	go.opentelemetry.io/contrib/instrumentation/net/http/otelhttp v0.29.0
 	go.opentelemetry.io/otel/trace v1.4.1
 	golang.org/x/exp v0.0.0-20230321023759-10a507213a29
-<<<<<<< HEAD
-	golang.org/x/net v0.8.0
-=======
 	golang.org/x/net v0.9.0
 	gopkg.in/yaml.v3 v3.0.1
->>>>>>> 9789fecd
 )
 
 require (
@@ -66,10 +57,6 @@
 	github.com/spf13/cast v1.5.0 // indirect
 	github.com/spf13/jwalterweatherman v1.1.0 // indirect
 	github.com/spf13/pflag v1.0.5 // indirect
-<<<<<<< HEAD
-	golang.org/x/sys v0.6.0 // indirect
-	gopkg.in/yaml.v3 v3.0.1 // indirect
-=======
 	github.com/subosito/gotenv v1.4.2 // indirect
 	github.com/twitchyliquid64/golang-asm v0.15.1 // indirect
 	github.com/ugorji/go/codec v1.2.9 // indirect
@@ -84,7 +71,6 @@
 	golang.org/x/text v0.9.0 // indirect
 	google.golang.org/protobuf v1.28.1 // indirect
 	gopkg.in/ini.v1 v1.67.0 // indirect
->>>>>>> 9789fecd
 )
 
 go 1.18