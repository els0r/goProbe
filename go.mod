--- conflicted
+++ resolved
@@ -14,11 +14,7 @@
 	github.com/throttled/throttled v2.2.5+incompatible
 	github.com/valyala/gozstd v1.17.0
 	github.com/zeebo/xxh3 v1.0.2
-<<<<<<< HEAD
-	golang.org/x/net v0.0.0-20220805013720-a33c5aa5df48
-=======
 	golang.org/x/net v0.7.0
->>>>>>> 07ee7c90
 )
 
 require (
@@ -34,11 +30,7 @@
 	github.com/modern-go/reflect2 v1.0.2 // indirect
 	github.com/pmezard/go-difflib v1.0.0 // indirect
 	github.com/spf13/pflag v1.0.5 // indirect
-<<<<<<< HEAD
-	golang.org/x/sys v0.2.0 // indirect
-=======
 	golang.org/x/sys v0.5.0 // indirect
->>>>>>> 07ee7c90
 	gopkg.in/yaml.v3 v3.0.1 // indirect
 )
 
