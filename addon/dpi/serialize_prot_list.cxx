--- conflicted
+++ resolved
@@ -5,12 +5,7 @@
 // Helper binary to extract the protocol-category mappings directly from
 // libprotoident such that they are made available to goquery
 // 
-<<<<<<< HEAD
-// Written by Lennart Elsen
-//        and Fabian  Kohn, July 2014 
-=======
 // Written by Lennart Elsen and Fabian Kohn, July 2014 
->>>>>>> b26f4057
 // Copyright (c) 2014 Open Systems AG, Switzerland 
 // All Rights Reserved.
 //
@@ -31,10 +26,6 @@
  * along with goProbe; if not, write to the Free Software
  * Foundation, Inc., 59 Temple Place, Suite 330, Boston, MA  02111-1307  USA
  */
-<<<<<<< HEAD
-
-=======
->>>>>>> b26f4057
 #include "libprotoident.h"
 
 int main(){
