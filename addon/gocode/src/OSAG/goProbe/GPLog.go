--- conflicted
+++ resolved
@@ -40,12 +40,7 @@
 func InitGPLog() error {
 
     var err error
-<<<<<<< HEAD
-    var Log *syslog.Writer
-	if Log, err = syslog.New(syslog.LOG_NOTICE, "goProbe"); err != nil {
-=======
 	if SysLog, err = syslog.Dial("udp", SLOG_ADDR+":"+SLOG_PORT, syslog.LOG_NOTICE, "goProbe"); err != nil {
->>>>>>> b26f4057
         return err;
     }
     return nil;
